use crate::preview2::host::network::util;
use crate::preview2::network::{SocketAddrUse, SocketProtocolMode};
use crate::preview2::{
    bindings::{
        sockets::network::{ErrorCode, IpAddressFamily, IpSocketAddress, Network},
        sockets::udp,
    },
    udp::{IncomingDatagramStream, OutgoingDatagramStream, SendState, UdpState},
    Subscribe,
};
use crate::preview2::{Pollable, SocketError, SocketResult, WasiView};
use anyhow::anyhow;
use async_trait::async_trait;
use io_lifetimes::AsSocketlike;
use rustix::io::Errno;
use std::net::SocketAddr;
use tokio::io::Interest;
use wasmtime::component::Resource;

/// Theoretical maximum byte size of a UDP datagram, the real limit is lower,
/// but we do not account for e.g. the transport layer here for simplicity.
/// In practice, datagrams are typically less than 1500 bytes.
const MAX_UDP_DATAGRAM_SIZE: usize = u16::MAX as usize;

impl<T: WasiView> udp::Host for T {}

impl<T: WasiView> udp::HostUdpSocket for T {
    fn start_bind(
        &mut self,
        this: Resource<udp::UdpSocket>,
        network: Resource<Network>,
        local_address: IpSocketAddress,
    ) -> SocketResult<()> {
        let table = self.table_mut();
        table.get(&network)?.check_access()?;

        match table.get(&this)?.udp_state {
            UdpState::Default => {}
            UdpState::BindStarted => return Err(ErrorCode::ConcurrencyConflict.into()),
            UdpState::Bound | UdpState::Connected => return Err(ErrorCode::InvalidState.into()),
        }

        let socket = table.get(&this)?;
        let local_address: SocketAddr = local_address.into();

        util::validate_address_family(&local_address, &socket.family)?;

        {
            socket
                .addr_check
                .check(&local_address, SocketAddrUse::UdpBind)?;

            // Perform the OS bind call.
            util::udp_bind(socket.udp_socket(), &local_address).map_err(|error| match error {
                // From https://pubs.opengroup.org/onlinepubs/9699919799/functions/bind.html:
                // > [EAFNOSUPPORT] The specified address is not a valid address for the address family of the specified socket
                //
                // The most common reasons for this error should have already
                // been handled by our own validation slightly higher up in this
                // function. This error mapping is here just in case there is
                // an edge case we didn't catch.
                Errno::AFNOSUPPORT => ErrorCode::InvalidArgument,
                _ => ErrorCode::from(error),
            })?;
        }

        let socket = table.get_mut(&this)?;
        socket.udp_state = UdpState::BindStarted;

        Ok(())
    }

    fn finish_bind(&mut self, this: Resource<udp::UdpSocket>) -> SocketResult<()> {
        let table = self.table_mut();
        let socket = table.get_mut(&this)?;

        match socket.udp_state {
            UdpState::BindStarted => {
                socket.udp_state = UdpState::Bound;
                Ok(())
            }
            _ => Err(ErrorCode::NotInProgress.into()),
        }
    }

    fn stream(
        &mut self,
        this: Resource<udp::UdpSocket>,
        remote_address: Option<IpSocketAddress>,
    ) -> SocketResult<(
        Resource<udp::IncomingDatagramStream>,
        Resource<udp::OutgoingDatagramStream>,
    )> {
        let table = self.table_mut();

        let has_active_streams = table
            .iter_children(&this)?
            .any(|c| c.is::<IncomingDatagramStream>() || c.is::<OutgoingDatagramStream>());

        if has_active_streams {
            return Err(SocketError::trap(anyhow!("UDP streams not dropped yet")));
        }

        let socket = table.get_mut(&this)?;
        let remote_address = remote_address.map(SocketAddr::from);

        match socket.udp_state {
            UdpState::Bound | UdpState::Connected => {}
            _ => return Err(ErrorCode::InvalidState.into()),
        }

        // We disconnect & (re)connect in two distinct steps for two reasons:
        // - To leave our socket instance in a consistent state in case the
        //   connect fails.
        // - When reconnecting to a different address, Linux sometimes fails
        //   if there isn't a disconnect in between.

        // Step #1: Disconnect
        if let UdpState::Connected = socket.udp_state {
            util::udp_disconnect(socket.udp_socket())?;
            socket.udp_state = UdpState::Bound;
        }

        // Step #2: (Re)connect
        if let Some(connect_addr) = remote_address {
            util::validate_remote_address(&connect_addr)?;
            util::validate_address_family(&connect_addr, &socket.family)?;
            socket
                .addr_check
                .check(&connect_addr, SocketAddrUse::UdpConnect)?;

            rustix::net::connect(socket.udp_socket(), &connect_addr).map_err(
                |error| match error {
                    Errno::AFNOSUPPORT => ErrorCode::InvalidArgument, // See `bind` implementation.
                    Errno::INPROGRESS => {
                        log::debug!("UDP connect returned EINPROGRESS, which should never happen");
                        ErrorCode::Unknown
                    }
                    _ => ErrorCode::from(error),
                },
            )?;
            socket.udp_state = UdpState::Connected;
        }

        let incoming_stream = IncomingDatagramStream {
            inner: socket.inner.clone(),
            remote_address,
        };
        let outgoing_stream = OutgoingDatagramStream {
            inner: socket.inner.clone(),
            remote_address,
            family: socket.family,
            send_state: SendState::Idle,
            addr_check: socket.addr_check.clone(),
        };

        Ok((
            self.table_mut().push_child(incoming_stream, &this)?,
            self.table_mut().push_child(outgoing_stream, &this)?,
        ))
    }

    fn local_address(&mut self, this: Resource<udp::UdpSocket>) -> SocketResult<IpSocketAddress> {
        let table = self.table();
        let socket = table.get(&this)?;

        match socket.udp_state {
            UdpState::Default => return Err(ErrorCode::InvalidState.into()),
            UdpState::BindStarted => return Err(ErrorCode::ConcurrencyConflict.into()),
            _ => {}
        }

        let addr = socket
            .udp_socket()
            .as_socketlike_view::<std::net::UdpSocket>()
            .local_addr()?;
        Ok(addr.into())
    }

    fn remote_address(&mut self, this: Resource<udp::UdpSocket>) -> SocketResult<IpSocketAddress> {
        let table = self.table();
        let socket = table.get(&this)?;

        match socket.udp_state {
            UdpState::Connected => {}
            _ => return Err(ErrorCode::InvalidState.into()),
        }

        let addr = socket
            .udp_socket()
            .as_socketlike_view::<std::net::UdpSocket>()
            .peer_addr()?;
        Ok(addr.into())
    }

    fn address_family(
        &mut self,
        this: Resource<udp::UdpSocket>,
    ) -> Result<IpAddressFamily, anyhow::Error> {
        let table = self.table();
        let socket = table.get(&this)?;

        match socket.family {
<<<<<<< HEAD
            SocketProtocolMode::Ipv4 => Ok(IpAddressFamily::Ipv4),
            SocketProtocolMode::Ipv6 { .. } => Ok(IpAddressFamily::Ipv6),
        }
    }

    fn ipv6_only(&mut self, this: Resource<udp::UdpSocket>) -> SocketResult<bool> {
        let table = self.table();
        let socket = table.get(&this)?;

        match socket.family {
            SocketProtocolMode::Ipv4 => Err(ErrorCode::NotSupported.into()),
            SocketProtocolMode::Ipv6 { v6only } => Ok(v6only),
        }
    }

    fn set_ipv6_only(&mut self, this: Resource<udp::UdpSocket>, value: bool) -> SocketResult<()> {
        let table = self.table_mut();
        let socket = table.get_mut(&this)?;

        match socket.family {
            SocketProtocolMode::Ipv4 => Err(ErrorCode::NotSupported.into()),
            SocketProtocolMode::Ipv6 { .. } => match socket.udp_state {
                UdpState::Default => {
                    sockopt::set_ipv6_v6only(socket.udp_socket(), value)?;
                    socket.family = SocketProtocolMode::Ipv6 { v6only: value };
                    Ok(())
                }
                UdpState::BindStarted => Err(ErrorCode::ConcurrencyConflict.into()),
                _ => Err(ErrorCode::InvalidState.into()),
            },
=======
            SocketAddressFamily::Ipv4 => Ok(IpAddressFamily::Ipv4),
            SocketAddressFamily::Ipv6 => Ok(IpAddressFamily::Ipv6),
>>>>>>> f3b5478b
        }
    }

    fn unicast_hop_limit(&mut self, this: Resource<udp::UdpSocket>) -> SocketResult<u8> {
        let table = self.table();
        let socket = table.get(&this)?;

        let ttl = match socket.family {
<<<<<<< HEAD
            SocketProtocolMode::Ipv4 => util::get_ip_ttl(socket.udp_socket())?,
            SocketProtocolMode::Ipv6 { .. } => util::get_ipv6_unicast_hops(socket.udp_socket())?,
=======
            SocketAddressFamily::Ipv4 => util::get_ip_ttl(socket.udp_socket())?,
            SocketAddressFamily::Ipv6 => util::get_ipv6_unicast_hops(socket.udp_socket())?,
>>>>>>> f3b5478b
        };

        Ok(ttl)
    }

    fn set_unicast_hop_limit(
        &mut self,
        this: Resource<udp::UdpSocket>,
        value: u8,
    ) -> SocketResult<()> {
        let table = self.table();
        let socket = table.get(&this)?;

        match socket.family {
<<<<<<< HEAD
            SocketProtocolMode::Ipv4 => util::set_ip_ttl(socket.udp_socket(), value)?,
            SocketProtocolMode::Ipv6 { .. } => {
                util::set_ipv6_unicast_hops(socket.udp_socket(), value)?
            }
=======
            SocketAddressFamily::Ipv4 => util::set_ip_ttl(socket.udp_socket(), value)?,
            SocketAddressFamily::Ipv6 => util::set_ipv6_unicast_hops(socket.udp_socket(), value)?,
>>>>>>> f3b5478b
        }

        Ok(())
    }

    fn receive_buffer_size(&mut self, this: Resource<udp::UdpSocket>) -> SocketResult<u64> {
        let table = self.table();
        let socket = table.get(&this)?;

        let value = util::get_socket_recv_buffer_size(socket.udp_socket())?;
        Ok(value as u64)
    }

    fn set_receive_buffer_size(
        &mut self,
        this: Resource<udp::UdpSocket>,
        value: u64,
    ) -> SocketResult<()> {
        let table = self.table();
        let socket = table.get(&this)?;
        let value = value.try_into().unwrap_or(usize::MAX);

        util::set_socket_recv_buffer_size(socket.udp_socket(), value)?;
        Ok(())
    }

    fn send_buffer_size(&mut self, this: Resource<udp::UdpSocket>) -> SocketResult<u64> {
        let table = self.table();
        let socket = table.get(&this)?;

        let value = util::get_socket_send_buffer_size(socket.udp_socket())?;
        Ok(value as u64)
    }

    fn set_send_buffer_size(
        &mut self,
        this: Resource<udp::UdpSocket>,
        value: u64,
    ) -> SocketResult<()> {
        let table = self.table();
        let socket = table.get(&this)?;
        let value = value.try_into().unwrap_or(usize::MAX);

        util::set_socket_send_buffer_size(socket.udp_socket(), value)?;
        Ok(())
    }

    fn subscribe(&mut self, this: Resource<udp::UdpSocket>) -> anyhow::Result<Resource<Pollable>> {
        crate::preview2::poll::subscribe(self.table_mut(), this)
    }

    fn drop(&mut self, this: Resource<udp::UdpSocket>) -> Result<(), anyhow::Error> {
        let table = self.table_mut();

        // As in the filesystem implementation, we assume closing a socket
        // doesn't block.
        let dropped = table.delete(this)?;
        drop(dropped);

        Ok(())
    }
}

impl<T: WasiView> udp::HostIncomingDatagramStream for T {
    fn receive(
        &mut self,
        this: Resource<udp::IncomingDatagramStream>,
        max_results: u64,
    ) -> SocketResult<Vec<udp::IncomingDatagram>> {
        // Returns Ok(None) when the message was dropped.
        fn recv_one(
            stream: &IncomingDatagramStream,
        ) -> SocketResult<Option<udp::IncomingDatagram>> {
            let mut buf = [0; MAX_UDP_DATAGRAM_SIZE];
            let (size, received_addr) = stream.inner.try_recv_from(&mut buf)?;
            debug_assert!(size <= buf.len());

            match stream.remote_address {
                Some(connected_addr) if connected_addr != received_addr => {
                    // Normally, this should have already been checked for us by the OS.
                    return Ok(None);
                }
                _ => {}
            }

            Ok(Some(udp::IncomingDatagram {
                data: buf[..size].into(),
                remote_address: received_addr.into(),
            }))
        }

        let table = self.table();
        let stream = table.get(&this)?;
        let max_results: usize = max_results.try_into().unwrap_or(usize::MAX);

        if max_results == 0 {
            return Ok(vec![]);
        }

        let mut datagrams = vec![];

        while datagrams.len() < max_results {
            match recv_one(stream) {
                Ok(Some(datagram)) => {
                    datagrams.push(datagram);
                }
                Ok(None) => {
                    // Message was dropped
                }
                Err(_) if datagrams.len() > 0 => {
                    return Ok(datagrams);
                }
                Err(e) if matches!(e.downcast_ref(), Some(ErrorCode::WouldBlock)) => {
                    return Ok(datagrams);
                }
                Err(e) => {
                    return Err(e);
                }
            }
        }

        Ok(datagrams)
    }

    fn subscribe(
        &mut self,
        this: Resource<udp::IncomingDatagramStream>,
    ) -> anyhow::Result<Resource<Pollable>> {
        crate::preview2::poll::subscribe(self.table_mut(), this)
    }

    fn drop(&mut self, this: Resource<udp::IncomingDatagramStream>) -> Result<(), anyhow::Error> {
        let table = self.table_mut();

        // As in the filesystem implementation, we assume closing a socket
        // doesn't block.
        let dropped = table.delete(this)?;
        drop(dropped);

        Ok(())
    }
}

#[async_trait]
impl Subscribe for IncomingDatagramStream {
    async fn ready(&mut self) {
        // FIXME: Add `Interest::ERROR` when we update to tokio 1.32.
        self.inner
            .ready(Interest::READABLE)
            .await
            .expect("failed to await UDP socket readiness");
    }
}

impl<T: WasiView> udp::HostOutgoingDatagramStream for T {
    fn check_send(&mut self, this: Resource<udp::OutgoingDatagramStream>) -> SocketResult<u64> {
        let table = self.table_mut();
        let stream = table.get_mut(&this)?;

        let permit = match stream.send_state {
            SendState::Idle => {
                const PERMIT: usize = 16;
                stream.send_state = SendState::Permitted(PERMIT);
                PERMIT
            }
            SendState::Permitted(n) => n,
            SendState::Waiting => 0,
        };

        Ok(permit.try_into().unwrap())
    }

    fn send(
        &mut self,
        this: Resource<udp::OutgoingDatagramStream>,
        datagrams: Vec<udp::OutgoingDatagram>,
    ) -> SocketResult<u64> {
        fn send_one(
            stream: &OutgoingDatagramStream,
            datagram: &udp::OutgoingDatagram,
        ) -> SocketResult<()> {
            if datagram.data.len() > MAX_UDP_DATAGRAM_SIZE {
                return Err(ErrorCode::DatagramTooLarge.into());
            }

            let provided_addr = datagram.remote_address.map(SocketAddr::from);
            let addr = match (stream.remote_address, provided_addr) {
                (None, Some(addr)) => {
                    stream
                        .addr_check
                        .check(&addr, SocketAddrUse::UdpOutgoingDatagram)?;
                    addr
                }
                (Some(addr), None) => addr,
                (Some(connected_addr), Some(provided_addr)) if connected_addr == provided_addr => {
                    connected_addr
                }
                _ => return Err(ErrorCode::InvalidArgument.into()),
            };

            util::validate_remote_address(&addr)?;
            util::validate_address_family(&addr, &stream.family)?;

            if stream.remote_address == Some(addr) {
                stream.inner.try_send(&datagram.data)?;
            } else {
                stream.inner.try_send_to(&datagram.data, addr)?;
            }

            Ok(())
        }

        let table = self.table_mut();
        let stream = table.get_mut(&this)?;

        match stream.send_state {
            SendState::Permitted(n) if n >= datagrams.len() => {
                stream.send_state = SendState::Idle;
            }
            SendState::Permitted(_) => {
                return Err(SocketError::trap(anyhow::anyhow!(
                    "unpermitted: argument exceeds permitted size"
                )))
            }
            SendState::Idle | SendState::Waiting => {
                return Err(SocketError::trap(anyhow::anyhow!(
                    "unpermitted: must call check-send first"
                )))
            }
        }

        if datagrams.is_empty() {
            return Ok(0);
        }

        let mut count = 0;

        for datagram in datagrams {
            match send_one(stream, &datagram) {
                Ok(_) => count += 1,
                Err(_) if count > 0 => {
                    // WIT: "If at least one datagram has been sent successfully, this function never returns an error."
                    return Ok(count);
                }
                Err(e) if matches!(e.downcast_ref(), Some(ErrorCode::WouldBlock)) => {
                    stream.send_state = SendState::Waiting;
                    return Ok(count);
                }
                Err(e) => {
                    return Err(e);
                }
            }
        }

        Ok(count)
    }

    fn subscribe(
        &mut self,
        this: Resource<udp::OutgoingDatagramStream>,
    ) -> anyhow::Result<Resource<Pollable>> {
        crate::preview2::poll::subscribe(self.table_mut(), this)
    }

    fn drop(&mut self, this: Resource<udp::OutgoingDatagramStream>) -> Result<(), anyhow::Error> {
        let table = self.table_mut();

        // As in the filesystem implementation, we assume closing a socket
        // doesn't block.
        let dropped = table.delete(this)?;
        drop(dropped);

        Ok(())
    }
}

#[async_trait]
impl Subscribe for OutgoingDatagramStream {
    async fn ready(&mut self) {
        match self.send_state {
            SendState::Idle | SendState::Permitted(_) => {}
            SendState::Waiting => {
                // FIXME: Add `Interest::ERROR` when we update to tokio 1.32.
                self.inner
                    .ready(Interest::WRITABLE)
                    .await
                    .expect("failed to await UDP socket readiness");
                self.send_state = SendState::Idle;
            }
        }
    }
}<|MERGE_RESOLUTION|>--- conflicted
+++ resolved
@@ -201,41 +201,8 @@
         let socket = table.get(&this)?;
 
         match socket.family {
-<<<<<<< HEAD
             SocketProtocolMode::Ipv4 => Ok(IpAddressFamily::Ipv4),
-            SocketProtocolMode::Ipv6 { .. } => Ok(IpAddressFamily::Ipv6),
-        }
-    }
-
-    fn ipv6_only(&mut self, this: Resource<udp::UdpSocket>) -> SocketResult<bool> {
-        let table = self.table();
-        let socket = table.get(&this)?;
-
-        match socket.family {
-            SocketProtocolMode::Ipv4 => Err(ErrorCode::NotSupported.into()),
-            SocketProtocolMode::Ipv6 { v6only } => Ok(v6only),
-        }
-    }
-
-    fn set_ipv6_only(&mut self, this: Resource<udp::UdpSocket>, value: bool) -> SocketResult<()> {
-        let table = self.table_mut();
-        let socket = table.get_mut(&this)?;
-
-        match socket.family {
-            SocketProtocolMode::Ipv4 => Err(ErrorCode::NotSupported.into()),
-            SocketProtocolMode::Ipv6 { .. } => match socket.udp_state {
-                UdpState::Default => {
-                    sockopt::set_ipv6_v6only(socket.udp_socket(), value)?;
-                    socket.family = SocketProtocolMode::Ipv6 { v6only: value };
-                    Ok(())
-                }
-                UdpState::BindStarted => Err(ErrorCode::ConcurrencyConflict.into()),
-                _ => Err(ErrorCode::InvalidState.into()),
-            },
-=======
-            SocketAddressFamily::Ipv4 => Ok(IpAddressFamily::Ipv4),
-            SocketAddressFamily::Ipv6 => Ok(IpAddressFamily::Ipv6),
->>>>>>> f3b5478b
+            SocketProtocolMode::Ipv6 => Ok(IpAddressFamily::Ipv6),
         }
     }
 
@@ -244,13 +211,8 @@
         let socket = table.get(&this)?;
 
         let ttl = match socket.family {
-<<<<<<< HEAD
             SocketProtocolMode::Ipv4 => util::get_ip_ttl(socket.udp_socket())?,
-            SocketProtocolMode::Ipv6 { .. } => util::get_ipv6_unicast_hops(socket.udp_socket())?,
-=======
-            SocketAddressFamily::Ipv4 => util::get_ip_ttl(socket.udp_socket())?,
-            SocketAddressFamily::Ipv6 => util::get_ipv6_unicast_hops(socket.udp_socket())?,
->>>>>>> f3b5478b
+            SocketProtocolMode::Ipv6 => util::get_ipv6_unicast_hops(socket.udp_socket())?,
         };
 
         Ok(ttl)
@@ -265,15 +227,8 @@
         let socket = table.get(&this)?;
 
         match socket.family {
-<<<<<<< HEAD
             SocketProtocolMode::Ipv4 => util::set_ip_ttl(socket.udp_socket(), value)?,
-            SocketProtocolMode::Ipv6 { .. } => {
-                util::set_ipv6_unicast_hops(socket.udp_socket(), value)?
-            }
-=======
-            SocketAddressFamily::Ipv4 => util::set_ip_ttl(socket.udp_socket(), value)?,
-            SocketAddressFamily::Ipv6 => util::set_ipv6_unicast_hops(socket.udp_socket(), value)?,
->>>>>>> f3b5478b
+            SocketProtocolMode::Ipv6 => util::set_ipv6_unicast_hops(socket.udp_socket(), value)?,
         }
 
         Ok(())
